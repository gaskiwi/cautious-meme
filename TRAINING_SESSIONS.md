# Training Sessions Overview

This document provides a quick reference for all available training environments.

## Environment Summary Table

| Session | Environment | Goal | Difficulty | Key Skills |
|---------|-------------|------|------------|------------|
| 1 | Height Maximization | Build vertical structures | Medium | Coordination, connections |
| 2 | Crush Resistance | Resist hydraulic press | Hard | Structural stability |
| 3 | **Obstacle Navigation** ✨ | Navigate to targets through obstacles | Medium | Pathfinding, avoidance |
| 4 | **Object Manipulation** ✨ | Push objects to target zones | Hard | Force application, teamwork |
| 5 | **Terrain Traversal** ✨ | Cross varied terrain | Hard | Adaptive locomotion |
| 6 | **Narrow Passages** ✨ | Navigate tight corridors | Medium | Precision control |

✨ = New environments

---

## Quick Start Guide

### Session 1: Height Maximization
```python
from src.environments import HeightMaximizeEnv

env = HeightMaximizeEnv(
    num_type_b_robots=2,  # N Type B robots (creates 2N Type A)
    spawn_radius=3.0,
    render_mode=None
)
```
**Goal**: Get at least one robot as high as possible  
**Test**: `python examples/test_height_env.py`

---

### Session 2: Crush Resistance
```python
from src.environments import CrushResistanceEnv

env = CrushResistanceEnv(
    num_type_b_robots=2,
    reference_height=5.0,        # Press starts at 5m
    press_descent_speed=0.05,    # 0.05 m/s
    press_force_increment=50.0   # Force increase per step
)
```
**Goal**: Resist descending press as long as possible  
**Test**: `python examples/test_crush_env.py`

---

### Session 3: Obstacle Navigation ✨
```python
from src.environments import ObstacleNavigationEnv

env = ObstacleNavigationEnv(
    num_type_b_robots=2,
    num_obstacles=8,        # Number of obstacles
    arena_size=20.0,        # 20m × 20m arena
    target_radius=1.0       # Target zone size
)
```
**Goal**: Navigate through obstacles to reach targets  
**Test**: `python examples/test_navigation_env.py`

**Difficulty Settings**:
- Easy: `num_obstacles=4, arena_size=25.0`
- Medium: `num_obstacles=8, arena_size=20.0`
- Hard: `num_obstacles=12, arena_size=15.0`

---

### Session 4: Object Manipulation ✨
```python
from src.environments import ObjectManipulationEnv

env = ObjectManipulationEnv(
    num_type_b_robots=2,
    num_objects=3,          # Objects to manipulate
    arena_size=15.0,        # Arena size
    target_radius=0.8       # Target zone size
)
```
**Goal**: Push/pull all objects into their target zones  
**Test**: `python examples/test_manipulation_env.py`

**Difficulty Settings**:
- Easy: `num_objects=1, arena_size=15.0`
- Medium: `num_objects=2, arena_size=12.0`
- Hard: `num_objects=4, arena_size=10.0`

---

### Session 5: Terrain Traversal ✨
```python
from src.environments import TerrainTraversalEnv

env = TerrainTraversalEnv(
    num_type_b_robots=2,
    target_distance=20.0,         # Distance to travel (m)
    terrain_difficulty=0.5,       # 0.0 (easy) to 1.0 (hard)
    num_terrain_sections=5        # Number of challenges
)
```
**Goal**: Traverse challenging terrain to reach target distance  
**Test**: `python examples/test_terrain_env.py`

**Difficulty Settings**:
- Easy: `terrain_difficulty=0.2, target_distance=15.0`
- Medium: `terrain_difficulty=0.5, target_distance=20.0`
- Hard: `terrain_difficulty=0.8, target_distance=25.0`

**Terrain Types**:
- Slopes (10-45° based on difficulty)
- Stairs (3-8 steps, 0.15-0.3m height)
- Rough terrain (random bumps)
- Gaps (0.3-1.0m)
- Flat platforms

---

### Session 6: Narrow Passages ✨
```python
from src.environments import NarrowPassageEnv

env = NarrowPassageEnv(
    num_type_b_robots=2,
    num_passages=4,             # Number of passage sections
    passage_width=2.0,          # Base width (m)
    passage_difficulty=0.5      # 0.0 (wide) to 1.0 (narrow)
)
```
**Goal**: Navigate through all checkpoints in narrow passages  
**Test**: `python examples/test_passage_env.py`

**Difficulty Settings**:
- Easy: `passage_difficulty=0.2` → 1.88m wide
- Medium: `passage_difficulty=0.5` → 1.40m wide
- Hard: `passage_difficulty=0.8` → 1.04m wide

**Passage Types**:
- Straight corridors
- 90° turns
- S-curves
- Zigzag patterns

---

## Training Configuration

### Basic Training Loop
```python
from src.environments import ObstacleNavigationEnv
from stable_baselines3 import PPO

# Create environment
env = ObstacleNavigationEnv(num_type_b_robots=2)

# Create agent
model = PPO("MlpPolicy", env, verbose=1)

# Train
model.learn(total_timesteps=1_000_000)

# Save
model.save("obstacle_navigation_model")
```

### Curriculum Learning
```python
# Progressive training across environments
envs = [
    ("height", HeightMaximizeEnv(num_type_b_robots=2)),
    ("navigation", ObstacleNavigationEnv(num_type_b_robots=2, num_obstacles=5)),
    ("terrain", TerrainTraversalEnv(num_type_b_robots=2, terrain_difficulty=0.3)),
    ("manipulation", ObjectManipulationEnv(num_type_b_robots=2, num_objects=2)),
]

for name, env in envs:
    print(f"Training on {name}...")
    model = PPO("MlpPolicy", env, verbose=1)
    model.learn(total_timesteps=500_000)
    model.save(f"model_{name}")
    env.close()
```

### Difficulty Progression
```python
# Start easy, increase difficulty over time
difficulties = [0.2, 0.4, 0.6, 0.8]

for diff in difficulties:
    env = TerrainTraversalEnv(
        num_type_b_robots=2,
        terrain_difficulty=diff
    )
    
    model = PPO("MlpPolicy", env, verbose=1)
    model.learn(total_timesteps=250_000)
    model.save(f"terrain_model_diff_{diff}")
    env.close()
```

---

## Robot Types

All environments use the same robot types:

### Type A: Bar Robot with Joints
- **URDF**: `models/bar_with_joint.urdf`
- **Count**: 2N robots (twice the number of Type B)
- **Features**:
  - Central base (0.1 kg)
  - Two bars (0.5 kg each)
  - Spherical joints (3 DOF each)
  - Endpoints can connect to Type B robots
- **Total mass**: 1.1 kg
- **Joint force**: ~21.6 N (can lift 2× body weight)

### Type B: Sphere Robot
- **URDF**: `models/rolling_sphere.urdf`
- **Count**: N robots
- **Features**:
  - Spherical body
  - Can roll and move via external forces
  - Connection points for Type A endpoints
- **Mass**: 1.0 kg
- **Force magnitude**: 20.0 N

### Connections
- Type A bar endpoints automatically connect to nearby Type B spheres
- Connection distance: 0.2m
- Connections break if robots move too far apart (>0.5m)
- Enables collaborative structure building and movement

---

## Common Parameters

All environments support these common parameters:

```python
env = SomeEnvironment(
    num_type_b_robots=2,        # Number of Type B robots (Type A = 2×)
    spawn_radius=2.0,           # Spawn area radius (m)
    render_mode=None,           # None, 'human', or 'rgb_array'
    timestep=1./240.,           # Physics timestep
    frame_skip=4,               # Simulation steps per env step
    max_episode_steps=1000      # Maximum steps per episode
)
```

---

## Observation Spaces

### Type A Robot (19 values per robot)
- Position (3): x, y, z
- Orientation (4): quaternion
- Linear velocity (3): vx, vy, vz
- Angular velocity (3): ωx, ωy, ωz
- Joint states (6): 2 joints × 3 DOF

### Type B Robot (13 values per robot)
- Position (3): x, y, z
- Orientation (4): quaternion
- Linear velocity (3): vx, vy, vz
- Angular velocity (3): ωx, ωy, ωz

### Environment-Specific
Each environment adds relevant information:
- **Navigation**: Target position, vectors to target
- **Manipulation**: Object positions, target positions
- **Terrain**: Forward distance, terrain encoding
- **Passages**: Next checkpoint, checkpoints passed

---

## Action Spaces

### Type A Robots
- **6 values per robot**: 2 joints × 3 DOF
- Range: [-1, 1] mapped to [-π, π] joint angles
- Control: Position control with force limits

### Type B Robots
- **3 values per robot**: force in x, y, z
- Range: [-1, 1] mapped to ±20N force
- Control: Direct force application

### Total Action Dimension
- For N Type B robots: `6 × 2N + 3 × N = 15N`
- Example with N=2: 30 actions (24 for Type A, 6 for Type B)

---

## Reward Structures

### Height Maximization
- Small per-step reward based on current max height
- Large bonus at episode end based on max height achieved

### Crush Resistance
- Small reward during positioning phase
- Large reward for survival time after press activates
- Bonus for maintaining height while under pressure

### Obstacle Navigation ✨
- Progress toward target: +2.0 per meter
- Reaching target: +100.0
- Collision penalty: -1.0 per collision
- Distance penalty: -0.01 × distance

### Object Manipulation ✨
- Progress moving object: +5.0 per meter
- Object in target: +50.0
- All objects in targets: +200.0
- Encouragement to engage: bonus for being near objects

### Terrain Traversal ✨
- Forward progress: +10.0 per meter
- Reaching target: +500.0
- Stability bonus: +0.1 per step above ground
- Stuck penalty: -0.5 after extended no-progress

### Narrow Passages ✨
- Passing checkpoint: +100.0
- Completing all: +500.0
- Collision penalty: -2.0 per wall collision
- Progress encouragement: -0.05 × distance to next

---

## Performance Tuning

### For Faster Training
```python
env = Environment(
    render_mode=None,           # Disable rendering
    frame_skip=8,               # More simulation per step
    max_episode_steps=500,      # Shorter episodes
    num_type_b_robots=1         # Fewer robots
)
```

### For Better Learning
```python
env = Environment(
    render_mode=None,
    frame_skip=4,               # Standard simulation
    max_episode_steps=2000,     # Full episodes
    num_type_b_robots=2         # Standard robot count
)
```

### For Visualization
```python
env = Environment(
    render_mode='human',        # Visual rendering
    frame_skip=4,
    max_episode_steps=1000
)
```

---

## AWS Deployment

All environments work with the existing AWS infrastructure:

```bash
# Deploy infrastructure
cd aws
./deploy.sh --vpc-id vpc-xxx --subnet-ids subnet-xxx --key-name my-key

# Push Docker image
./push-image.sh

# Training runs automatically on Spot Fleet
```

Cost savings: ~70% using Spot Fleet vs on-demand instances.

---

<<<<<<< HEAD
## Documentation
=======
## Training Session 3: Object Displacement

**Status:** ✅ Implemented

**Goal:** Displace a randomly shaped object as far as possible in a random cardinal direction.

### Overview
This is the third training session in the series. The primary objective is to teach agents to push/move objects of varying shapes in specific directions. Each episode presents a unique challenge with randomized object shapes, randomized placement of both objects and robots, and a randomly chosen target direction (North, East, South, or West).

### Key Details
- **Environment:** `DisplacementEnv` (`src/environments/displacement_env.py`)
- **Objective:** Maximize displacement of an object in a randomly chosen cardinal direction
- **Multi-Robot:** Same robot configuration as previous sessions (Type A bars + Type B spheres)
- **Physics:** Consistent physics with Session 1 & 2 for transfer learning
- **Scoring:** Based on object displacement in target direction
- **Robot Types:**
  - Type A: Bar robots with joints (bar_with_joint.urdf) - 2N robots
  - Type B: Sphere robots (rolling_sphere.urdf) - N robots

### Randomization Features

#### Object Shapes (8 varieties)
The environment randomly selects from diverse object shapes each episode:
1. **Sphere** - Simple rolling object (2.0 kg, radius 0.3m)
2. **Cube** - Standard box (2.5 kg, 0.5m sides)
3. **Cylinder** - Tall cylinder (2.2 kg, 0.2m radius, 0.6m height)
4. **Capsule** - Pill-shaped object (1.8 kg, 0.15m radius, 0.5m height)
5. **Coffee Mug** - Complex shape with handle (1.5 kg, approx 0.4m tall)
6. **Torus** - Ring/donut shape (2.0 kg, 0.3m major radius)
7. **Rectangular Prism** - Elongated box (2.3 kg, varying dimensions)
8. **Tall Cylinder** - Unstable tall object (2.0 kg, 0.15m radius, 0.8m height)

Each shape has unique:
- Mass distribution
- Friction coefficients
- Center of mass
- Stability characteristics
- Push resistance

#### Cardinal Directions (4 options)
One direction is randomly chosen per episode:
- **North:** +Y axis (vector: [0, 1])
- **South:** -Y axis (vector: [0, -1])
- **East:** +X axis (vector: [1, 0])
- **West:** -X axis (vector: [-1, 0])

#### Placement Randomization
- **Object:** Spawns 2-15 meters from origin at random angle
- **Robots:** Spawn in circle around object (1-3m radius from object)
- **Orientation:** Random rotation for all entities
- **Minimum Separation:** 0.4m between robots, 0.8m from object

### Reward Structure
The reward function for Training Session 3 consists of:

1. **Displacement Reward:** Primary reward based on current displacement
   - Formula: `displacement_in_target_direction × 1.0`
   - Can be positive (moving forward) or negative (moving backward)

2. **Velocity Bonus:** Encourages maintaining momentum
   - Formula: `object_velocity_in_target_direction × 0.1`
   - Rewards objects moving with speed in target direction

3. **Final Displacement Bonus:** Large bonus at episode end
   - Formula: `max_displacement_achieved × 10.0`
   - Rewards total distance achieved in target direction

### Action Space
Same as previous sessions:
- Type A robots: 6 values per robot (2 spherical joints × 3 DOF)
- Type B robots: 3 values per robot (force x, y, z)

Total action space dimension: `(num_type_a × 6) + (num_type_b × 3)`

With default N=2: `(4 × 6) + (2 × 3) = 30` continuous values ∈ [-1, 1]

### Observation Space
Enhanced from previous sessions to include object and direction info:
- Type A robots: 19 values per robot (pos, orn, vel, ang_vel, joint_states)
- Type B robots: 13 values per robot (pos, orn, vel, ang_vel)
- **Object state:** 13 values (pos, orn, vel, ang_vel)
- **Target direction:** 2 values (unit vector in XY plane)

Total observation space dimension: `(num_type_a × 19) + (num_type_b × 13) + 13 + 2`

With default N=2: `(4 × 19) + (2 × 13) + 13 + 2 = 117` continuous values

### Displacement Calculation
The displacement is calculated as:
1. Get object's current position: `(x, y, z)`
2. Get object's initial position: `(x₀, y₀, z₀)`
3. Calculate displacement vector: `Δ = (x - x₀, y - y₀)`
4. Project onto target direction: `displacement = Δ · direction_unit_vector`

This allows:
- Positive displacement when moving in target direction
- Negative displacement when moving opposite to target
- Zero displacement when moving perpendicular

### Termination Conditions
An episode terminates if:
- Object falls below ground (z < -0.5m)
- Object moves beyond boundary (distance > 50m from origin)
- Any robot falls below ground (z < -1.0m)
- Any robot moves beyond boundary (distance > 50m from origin)
- Maximum episode steps reached (default: 1000)

### Configuration Parameters

Key configurable parameters in environment initialization:
```python
DisplacementEnv(
    num_type_b_robots=2,           # N (Type A will be 2N)
    spawn_radius=3.0,              # Robot spawn radius around object
    max_object_distance=15.0,      # Max distance from origin for object
    max_episode_steps=1000         # Episode length
)
```

Configuration file: `configs/session3_config.yaml`

### Usage

#### Testing the Environment
```bash
# Simple test without GUI (quick verification)
python3 examples/test_displacement_simple.py

# Full test with visualization (if GUI available)
python3 examples/test_displacement_env.py
```

The simple test runs 5 automated tests:
1. Basic environment functionality
2. All object shapes
3. All cardinal directions
4. Displacement calculation accuracy
5. Randomized placement verification

#### Training
```bash
# Train with Session 3 configuration
python3 train.py --config configs/session3_config.yaml
```

#### Evaluation
```bash
python3 evaluate.py models/session3_best_model --render
```

### Expected Learning Outcomes
By the end of Training Session 3, the agent should learn to:
- **Perception:** Recognize different object shapes and their properties
- **Strategy:** Adapt pushing strategy based on object shape
  - Roll spheres vs. push cubes
  - Handle unstable vs. stable objects
  - Adjust force based on object mass
- **Direction Following:** Push objects in specified cardinal direction
- **Collaboration:** Coordinate multiple robots to push larger/heavier objects
- **Force Application:** Apply appropriate force magnitude and direction
- **Positioning:** Position robots optimally relative to object and target direction
- **Persistence:** Continue pushing over long distances

### Metrics to Track
- Maximum displacement achieved (primary metric)
- Final object position
- Displacement per object shape (shape-specific performance)
- Displacement per direction (directional bias detection)
- Average velocity in target direction
- Number of robot-robot connections used
- Episode efficiency (displacement per step)
- Object stability (did it tip over or stay upright)

### Relationship to Previous Sessions
This session builds on previous sessions by:
- Using identical physics and robot types (transfer learning ready)
- Requiring force application skills (from both sessions)
- Adding object interaction as new challenge
- Testing adaptability to randomization
- Requiring strategic positioning (from Session 2)
- Using collaborative pushing (connection system from Sessions 1 & 2)

Models trained in Sessions 1 & 2 can be fine-tuned for Session 3, as skills like:
- Force application (Session 1)
- Strategic positioning (Session 2)
- Robot-robot collaboration (Sessions 1 & 2)

are all relevant to object displacement.

### Technical Implementation Notes

#### Object Creation
- Objects created using PyBullet geometric primitives
- Custom compound shapes for complex objects (coffee mug, torus)
- Realistic friction properties for natural interaction
- Visual colors distinguish different shapes

#### Physics Properties
- Lateral friction: 0.8 (realistic sliding)
- Spinning friction: 0.1
- Rolling friction: 0.05
- Object masses: 1.5-2.5 kg (pushable but challenging)

#### Randomization Implementation
- Numpy random seed support for reproducibility
- Shape selection: uniform random from 8 shapes
- Direction selection: uniform random from 4 directions
- Position generation: polar coordinates with collision checking
- Minimum separation enforced to prevent spawn overlaps

#### Connection System
- Same as Sessions 1 & 2: Type A bar endpoints can connect to Type B spheres
- Enables collaborative pushing of heavier objects
- Connection distance: 0.2m proximity threshold
- Dynamic connection/disconnection during episode

---

## How to Add New Training Sessions
>>>>>>> 421152e2

- **NEW_ENVIRONMENTS.md**: Detailed technical documentation
- **ENVIRONMENT_SUMMARY.md**: Solution summary for Linear issue
- **TRAINING_SESSIONS.md**: This quick reference guide
- **ARCHITECTURE.md**: Overall system architecture
- **README.md**: Project setup and usage

---

## Troubleshooting

### Environment won't start
- Check PyBullet is installed: `pip install pybullet`
- Verify URDF files exist in `models/` directory

### Training is slow
- Disable rendering: `render_mode=None`
- Increase frame skip: `frame_skip=8`
- Use fewer robots: `num_type_b_robots=1`
- Consider AWS deployment for GPU acceleration

### Robots fall through terrain
- Increase spawn height in environment code
- Check collision shapes are properly defined

### Rewards are too sparse
- Adjust reward shaping parameters in environment
- Consider curriculum learning (start easier)

### Can't see what's happening
- Enable rendering: `render_mode='human'`
- Add print statements in step() method
- Check info dict for metrics

---

## Next Steps

1. **Test environments**: Run test scripts to verify setup
2. **Train baseline**: Train on each environment individually
3. **Curriculum learning**: Combine environments for progressive training
4. **Hyperparameter tuning**: Optimize learning rates, batch sizes
5. **Scale up**: Deploy to AWS for faster training
6. **Evaluate**: Test transfer learning between environments
7. **Deploy**: Use trained models for real tasks

---

<<<<<<< HEAD
## Support

For issues or questions:
- Check test scripts in `examples/`
- Review documentation in `docs/`
- Examine existing environment implementations
- Refer to PyBullet and Gymnasium documentation

Happy training! 🤖🚀
=======
**Last Updated:** 2025-10-23
**Project:** RL Robotics Testing
**Repository:** https://github.com/gaskiwi/cautious-meme.git
>>>>>>> 421152e2
<|MERGE_RESOLUTION|>--- conflicted
+++ resolved
@@ -385,9 +385,6 @@
 
 ---
 
-<<<<<<< HEAD
-## Documentation
-=======
 ## Training Session 3: Object Displacement
 
 **Status:** ✅ Implemented
@@ -607,7 +604,6 @@
 ---
 
 ## How to Add New Training Sessions
->>>>>>> 421152e2
 
 - **NEW_ENVIRONMENTS.md**: Detailed technical documentation
 - **ENVIRONMENT_SUMMARY.md**: Solution summary for Linear issue
@@ -656,7 +652,6 @@
 
 ---
 
-<<<<<<< HEAD
 ## Support
 
 For issues or questions:
@@ -665,9 +660,4 @@
 - Examine existing environment implementations
 - Refer to PyBullet and Gymnasium documentation
 
-Happy training! 🤖🚀
-=======
-**Last Updated:** 2025-10-23
-**Project:** RL Robotics Testing
-**Repository:** https://github.com/gaskiwi/cautious-meme.git
->>>>>>> 421152e2
+Happy training! 🤖🚀